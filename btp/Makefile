--- conflicted
+++ resolved
@@ -1,8 +1,4 @@
-<<<<<<< HEAD
-TARGETS := init vfork execl run signal mmap mount
-=======
 TARGETS := init vfork execl run signal mmap procfs mount
->>>>>>> c38f8263
 
 CC := $(ARCH)-linux-gnu-gcc
 STRIP := $(ARCH)-linux-gnu-strip
